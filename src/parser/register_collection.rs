--- conflicted
+++ resolved
@@ -14,11 +14,8 @@
     let key = CollectionKey {
         id: format!("{}:{}", block_height, tx_index),
     };
-<<<<<<< HEAD
     let evm_collection_address = format!("0x{:x}", payload.evm_collection_address);
-=======
-    let evm_collection_address = payload.collection_address;
->>>>>>> 02ab0b84
+
     let rebaseable = payload.rebaseable;
     storage
         .save_collection(key, evm_collection_address, rebaseable)
