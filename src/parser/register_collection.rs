use crate::types::{Brc721Command, Brc721Tx, CollectionAddress, RegisterCollectionPayload};

use super::Brc721Error;

pub fn digest(tx: &Brc721Tx) -> Result<(), Brc721Error> {
    let payload = parse(tx)?;
    log::info!("📝 RegisterCollectionPayload: {:?}", payload);
    Ok(())
}

fn parse(tx: &Brc721Tx) -> Result<RegisterCollectionPayload, Brc721Error> {
    if tx.len() < 1 + 20 + 1 {
        return Err(Brc721Error::ScriptTooShort);
    }

<<<<<<< HEAD
    if bytes[0] != Brc721Command::RegisterCollection as u8 {
        return Err(Brc721Error::WrongCommand(bytes[0]));
=======
    if tx[0] != Brc721Command::RegisterCollection as u8 {
        return Err(Brc721Error::WrongCommand(tx[2]));
>>>>>>> eade4628
    }

    let collection_address = CollectionAddress::from_slice(&tx[1..21]);

    let rebase_flag = tx[21];
    let rebaseable = match rebase_flag {
        0 => false,
        1 => true,
        other => return Err(Brc721Error::InvalidRebaseFlag(other)),
    };

    Ok(RegisterCollectionPayload {
        collection_address,
        rebaseable,
    })
}

#[cfg(test)]
mod tests {
    use super::*;
    use crate::types::CollectionAddress;
    use std::str::FromStr;

    #[test]
    fn test_parse_register_collection_no_rebaseable() {
        let tx = hex::decode("00ffff0123ffffffffffffffffffffffff3210ffff00").unwrap();

        let register_collection = parse(&tx).unwrap();
        assert_eq!(
            register_collection.collection_address,
            CollectionAddress::from_str("ffff0123ffffffffffffffffffffffff3210ffff").unwrap()
        );
        assert!(!register_collection.rebaseable)
    }

    #[test]
    fn test_parse_register_collection_rebaseable() {
        let tx = hex::decode("00ffff0123ffffffffffffffffffffffff3210ffff01").unwrap();

        let register_collection = parse(&tx).unwrap();
        assert_eq!(
            register_collection.collection_address,
            CollectionAddress::from_str("ffff0123ffffffffffffffffffffffff3210ffff").unwrap()
        );
        assert!(register_collection.rebaseable)
    }
}<|MERGE_RESOLUTION|>--- conflicted
+++ resolved
@@ -13,13 +13,8 @@
         return Err(Brc721Error::ScriptTooShort);
     }
 
-<<<<<<< HEAD
     if bytes[0] != Brc721Command::RegisterCollection as u8 {
         return Err(Brc721Error::WrongCommand(bytes[0]));
-=======
-    if tx[0] != Brc721Command::RegisterCollection as u8 {
-        return Err(Brc721Error::WrongCommand(tx[2]));
->>>>>>> eade4628
     }
 
     let collection_address = CollectionAddress::from_slice(&tx[1..21]);
