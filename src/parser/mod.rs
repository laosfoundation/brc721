--- conflicted
+++ resolved
@@ -42,11 +42,7 @@
     }
 }
 
-<<<<<<< HEAD
-fn get_brc721_tx(output: &TxOut) -> Option<&[u8]> {
-=======
 fn get_brc721_tx(output: &TxOut) -> Option<&Brc721Tx> {
->>>>>>> 01d527d5
     let mut it = output.script_pubkey.instructions();
     match it.next()? {
         Ok(Instruction::Op(opcodes::OP_RETURN)) => {}
@@ -62,11 +58,7 @@
     }
 }
 
-<<<<<<< HEAD
-fn digest(tx: &[u8]) -> Option<Result<(), Brc721Error>> {
-=======
 fn digest(tx: &Brc721Tx) -> Option<Result<(), Brc721Error>> {
->>>>>>> 01d527d5
     if tx.is_empty() {
         return None;
     }
@@ -97,8 +89,8 @@
 #[cfg(test)]
 mod tests {
     use super::*;
-    use bitcoin::{ScriptBuf, TxOut, Transaction, TxIn, OutPoint, Block, Amount};
     use bitcoin::hashes::Hash;
+    use bitcoin::{Amount, Block, OutPoint, ScriptBuf, Transaction, TxIn, TxOut};
     use hex::FromHex;
 
     fn build_payload(addr20: [u8; 20], rebase: u8) -> Vec<u8> {
@@ -126,8 +118,16 @@
         let tx = Transaction {
             version: bitcoin::transaction::Version(2),
             lock_time: bitcoin::absolute::LockTime::ZERO,
-            input: vec![TxIn { previous_output: OutPoint::null(), script_sig: ScriptBuf::new(), sequence: bitcoin::Sequence(0xffffffff), witness: bitcoin::Witness::default() }],
-            output: vec![TxOut { value: Amount::from_sat(0), script_pubkey: script }],
+            input: vec![TxIn {
+                previous_output: OutPoint::null(),
+                script_sig: ScriptBuf::new(),
+                sequence: bitcoin::Sequence(0xffffffff),
+                witness: bitcoin::Witness::default(),
+            }],
+            output: vec![TxOut {
+                value: Amount::from_sat(0),
+                script_pubkey: script,
+            }],
         };
         let out0 = get_first_output_if_op_return(&tx).expect("must be op_return");
         let extracted = get_brc721_tx(out0).expect("must extract payload");
@@ -152,18 +152,33 @@
         let tx = Transaction {
             version: bitcoin::transaction::Version(2),
             lock_time: bitcoin::absolute::LockTime::ZERO,
-            input: vec![TxIn { previous_output: OutPoint::null(), script_sig: ScriptBuf::new(), sequence: bitcoin::Sequence(0xffffffff), witness: bitcoin::Witness::default() }],
-            output: vec![TxOut { value: Amount::from_sat(0), script_pubkey: script }],
+            input: vec![TxIn {
+                previous_output: OutPoint::null(),
+                script_sig: ScriptBuf::new(),
+                sequence: bitcoin::Sequence(0xffffffff),
+                witness: bitcoin::Witness::default(),
+            }],
+            output: vec![TxOut {
+                value: Amount::from_sat(0),
+                script_pubkey: script,
+            }],
         };
         let header = bitcoin::block::Header {
             version: bitcoin::block::Version::ONE,
-            prev_blockhash: bitcoin::BlockHash::from_raw_hash(bitcoin::hashes::sha256d::Hash::all_zeros()),
-            merkle_root: bitcoin::TxMerkleNode::from_raw_hash(bitcoin::hashes::sha256d::Hash::all_zeros()),
+            prev_blockhash: bitcoin::BlockHash::from_raw_hash(
+                bitcoin::hashes::sha256d::Hash::all_zeros(),
+            ),
+            merkle_root: bitcoin::TxMerkleNode::from_raw_hash(
+                bitcoin::hashes::sha256d::Hash::all_zeros(),
+            ),
             time: 0,
             bits: bitcoin::CompactTarget::from_consensus(0),
             nonce: 0,
         };
-        let block = Block { header, txdata: vec![tx] };
+        let block = Block {
+            header,
+            txdata: vec![tx],
+        };
         let parser = Parser;
         let r = parser.parse_block(&block);
         assert!(r.is_ok());
