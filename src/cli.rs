use clap::{Parser, Subcommand};
use ethereum_types::H160;
use std::env;

#[derive(Parser, Debug)]
#[command(
    author,
    version,
    about = "Stream Bitcoin Core blocks and print summaries or detailed scripts",
    long_about = "A simple Rust app that connects to a Bitcoin Core node via RPC and streams blocks.",
    subcommand_required = false,
    arg_required_else_help = false
)]
pub struct Cli {
    #[arg(
        short = 's',
        long = "start",
        default_value_t = 877186u64,
        value_name = "HEIGHT",
        help = "Initial block height to start scanning from when no prior state exists"
    )]
    pub start: u64,

    #[arg(
        short = 'c',
        long,
        default_value_t = 3,
        value_name = "N",
        help = "Only process up to tip - N confirmations"
    )]
    pub confirmations: u64,

    #[arg(
        short = 'b',
        long,
        default_value_t = 1usize,
        value_name = "SIZE",
        help = "Process blocks in batches of SIZE"
    )]
    pub batch_size: usize,

    #[arg(
        long,
        default_value_t = false,
        help = "Reset all persisted state (delete the SQLite database) before starting"
    )]
    pub reset: bool,

    #[arg(
        long,
        default_value = ".brc721/",
        value_name = "DIR",
        help = "Directory to store persistent data"
    )]
    pub data_dir: String,

    #[arg(
        long,
        env = "BITCOIN_RPC_URL",
        default_value = "http://127.0.0.1:8332",
        value_name = "URL",
        help = "Bitcoin Core RPC URL"
    )]
    pub rpc_url: String,

    #[arg(
        long,
        env = "BITCOIN_RPC_USER",
        value_name = "USER",
        default_value = "dev",
        help = "RPC username (user/pass auth)"
    )]
    pub rpc_user: Option<String>,

    #[arg(
        long,
        env = "BITCOIN_RPC_PASS",
        value_name = "PASS",
        default_value = "dev",
        help = "RPC password (user/pass auth)"
    )]
    pub rpc_pass: Option<String>,

    #[arg(
        long = "log-file",
        env = "BRC721_LOG_FILE",
        value_name = "PATH",
        help = "Write logs to PATH (in addition to stderr)"
    )]
    pub log_file: Option<String>,

<<<<<<< HEAD
    #[arg(
        long = "api-listen",
        env = "BRC721_API_LISTEN",
        value_name = "ADDR",
        default_value = "127.0.0.1:8080",
        help = "REST API listen address (host:port)"
    )]
    pub api_listen: std::net::SocketAddr,

    #[arg(
        long,
        value_name = "NETWORK",
        help = "bitcoin|testnet|signet|regtest",
        default_value = "bitcoin"
    )]
    pub network: String,
=======
>>>>>>> 92ef443d

    #[command(subcommand)]
    pub cmd: Option<Command>,
}

#[derive(Subcommand, Debug, Clone)]
pub enum Command {
    #[command(
        about = "Wallet management commands",
        long_about = "Create or import a mnemonic and manage a corresponding Bitcoin Core watch-only wallet, derive addresses, and inspect balances."
    )]
    Wallet {
        #[command(subcommand)]
        cmd: WalletCmd,
    },
    #[command(
        about = "Transaction-related commands",
        long_about = "Build and submit protocol transactions, such as registering BRC-721 collections."
    )]
    Tx {
        #[command(subcommand)]
        cmd: TxCmd,
    },
}

#[derive(Subcommand, Debug, Clone)]
pub enum WalletCmd {
    #[command(
        about = "Initialize wallet and Core watch-only wallet",
        long_about = "Create or import a BIP39 mnemonic and set up a corresponding Bitcoin Core watch-only wallet with descriptors. Optionally import an existing mnemonic and passphrase, set a custom Core wallet name, and trigger a full rescan."
    )]
    Init {
        #[arg(
            long,
            value_name = "MNEMONIC",
            help = "Existing 12-24 words mnemonic",
            required = false
        )]
        mnemonic: Option<String>,
        #[arg(
            long,
            value_name = "PASSPHRASE",
            help = "Passphrase for the mnemonic",
            required = false
        )]
        passphrase: Option<String>,
    },
    #[command(
        about = "Get a new receive address",
        long_about = "Advance derivation and display the next unused receive address (state is persisted)."
    )]
    Address,
    #[command(
        about = "Show wallet balance",
        long_about = "Display confirmed and unconfirmed wallet balances as tracked via the Core watch-only wallet and local index."
    )]
    Balance,
    #[command(
        about = "Trigger a Core wallet rescan",
        long_about = "Ask Bitcoin Core to rescan the blockchain for the watch-only wallet's descriptors."
    )]
    Rescan,
}

#[derive(Subcommand, Debug, Clone)]
pub enum TxCmd {
    #[command(
        about = "Register a BRC-721 collection",
        long_about = "Create and broadcast a transaction that registers a BRC-721 collection, linking a 20-byte EVM (H160) address. Optionally mark the collection as rebaseable and set a custom fee rate (sat/vB)."
    )]
    RegisterCollection {
        #[arg(
            long = "collection-address",
            value_name = "H160",
            help = "20-byte EVM collection address (H160)",
            required = true
        )]
        collection_address: H160,
        #[arg(
            long,
            default_value_t = false,
            help = "Whether the collection is rebaseable"
        )]
        rebaseable: bool,
        #[arg(
            long = "fee-rate",
            value_name = "SAT/VB",
            required = false,
            help = "Fee rate in sat/vB (optional)"
        )]
        fee_rate: Option<f64>,
        #[arg(
            long,
            value_name = "PASSPHRASE",
            help = "Passphrase for signing",
            required = false
        )]
        passphrase: Option<String>,
    },
    #[command(
        about = "Send a specific amount to an address",
        long_about = "Build and broadcast a transaction that sends the specified amount to the provided target address. Optionally set a custom fee rate (sat/vB)."
    )]
    SendAmount {
        #[arg(value_name = "ADDRESS", help = "Target address to receive the funds")]
        to: String,
        #[arg(
            long = "amount-sat",
            value_name = "SATOSHI",
            required = true,
            help = "Amount to send in satoshi"
        )]
        amount_sat: u64,
        #[arg(
            long = "fee-rate",
            value_name = "SAT/VB",
            required = false,
            help = "Fee rate in sat/vB (optional)"
        )]
        fee_rate: Option<f64>,
        #[arg(
            long,
            value_name = "PASSPHRASE",
            help = "Passphrase for signing",
            required = false
        )]
        passphrase: Option<String>,
    },
}

pub fn parse() -> Cli {
    let dotenv_path = env::var("DOTENV_PATH").unwrap_or(".env".into());
    dotenvy::from_filename(&dotenv_path).ok();

    println!("Loaded env from {}", dotenv_path);
    Cli::parse()
}<|MERGE_RESOLUTION|>--- conflicted
+++ resolved
@@ -89,7 +89,6 @@
     )]
     pub log_file: Option<String>,
 
-<<<<<<< HEAD
     #[arg(
         long = "api-listen",
         env = "BRC721_API_LISTEN",
@@ -99,16 +98,6 @@
     )]
     pub api_listen: std::net::SocketAddr,
 
-    #[arg(
-        long,
-        value_name = "NETWORK",
-        help = "bitcoin|testnet|signet|regtest",
-        default_value = "bitcoin"
-    )]
-    pub network: String,
-=======
->>>>>>> 92ef443d
-
     #[command(subcommand)]
     pub cmd: Option<Command>,
 }
