--- conflicted
+++ resolved
@@ -1,34 +1,4 @@
-<<<<<<< HEAD
-use clap::{Parser, Subcommand};
-
-#[derive(Subcommand, Debug)]
-pub enum Command {
-    WalletInit {
-        #[arg(long)]
-        name: String,
-    },
-    WalletNewAddress {
-        #[arg(long)]
-        name: String,
-    },
-    WalletBalance {
-        #[arg(long)]
-        name: String,
-    },
-    CollectionCreate {
-        #[arg(long, value_name = "HEX20")]
-        laos_hex: String,
-        #[arg(long, default_value_t = false)]
-        rebaseable: bool,
-        #[arg(long)]
-        fee_rate: Option<f64>,
-        #[arg(long)]
-        name: String,
-    },
-}
-=======
 use clap::Parser;
->>>>>>> 09402e04
 
 #[derive(Parser, Debug)]
 #[command(
