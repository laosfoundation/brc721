--- conflicted
+++ resolved
@@ -80,7 +80,14 @@
     pub rpc_pass: Option<String>,
 
     #[arg(
-<<<<<<< HEAD
+        long = "log-file",
+        env = "BRC721_LOG_FILE",
+        value_name = "PATH",
+        help = "Write logs to PATH (in addition to stderr)"
+    )]
+    pub log_file: Option<String>,
+
+    #[arg(
         long,
         value_name = "NETWORK",
         help = "bitcoin|testnet|signet|regtest",
@@ -141,14 +148,6 @@
         )]
         fee_rate: Option<f64>,
     },
-=======
-        long = "log-file",
-        env = "BRC721_LOG_FILE",
-        value_name = "PATH",
-        help = "Write logs to PATH (in addition to stderr)"
-    )]
-    pub log_file: Option<String>,
->>>>>>> 38d4703d
 }
 
 pub fn parse() -> Cli {
