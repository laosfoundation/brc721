--- conflicted
+++ resolved
@@ -4,11 +4,8 @@
 
 use super::{Block, Storage};
 use crate::storage::traits::CollectionKey;
-<<<<<<< HEAD
 
 const DB_SCHEMA_VERSION: i64 = 1;
-=======
->>>>>>> 615ccd48
 
 #[derive(Clone)]
 pub struct SqliteStorage {
@@ -64,7 +61,6 @@
             "#,
         )?;
 
-<<<<<<< HEAD
         let mut stmt = conn.prepare("PRAGMA user_version")?;
         let current_version: i64 = stmt.query_row([], |row| row.get(0))?;
         if current_version != 0 && current_version != DB_SCHEMA_VERSION {
@@ -82,8 +78,6 @@
         }
         conn.pragma_update(None, "user_version", DB_SCHEMA_VERSION)?;
 
-=======
->>>>>>> 615ccd48
         let mut stmt = conn.prepare("PRAGMA table_info(collections)")?;
         let columns = stmt
             .query_map([], |row| {
@@ -177,8 +171,8 @@
 #[cfg(test)]
 mod tests {
     use super::*;
+    use crate::storage::sqlite::DB_SCHEMA_VERSION;
     use rusqlite::{Connection, OptionalExtension};
-    use crate::storage::sqlite::DB_SCHEMA_VERSION;
     use std::time::{SystemTime, UNIX_EPOCH};
 
     fn unique_temp_file(prefix: &str, ext: &str) -> std::path::PathBuf {
@@ -257,7 +251,9 @@
         )
         .unwrap();
 
-        let err = repo.init().expect_err("init should fail on version mismatch");
+        let err = repo
+            .init()
+            .expect_err("init should fail on version mismatch");
         let msg = format!("{err}");
         assert!(msg.contains("database schema version mismatch"));
         assert!(msg.contains("--reset"));
