use super::CommandRunner;
<<<<<<< HEAD
use crate::cli;
use crate::network;
use crate::wallet::Wallet;
=======
use crate::{cli, context};
use crate::wallet::{derive_next_address, init_wallet, peek_address};
>>>>>>> 0ff017a1
use anyhow::{Context, Result};
use bdk_wallet::KeychainKind;
use crate::wallet::types::CoreRpc;

impl CommandRunner for cli::WalletCmd {
    fn run(&self, ctx: &context::Context) -> Result<()> {
        let net = ctx.network;
        match self {
            cli::WalletCmd::Init {
                mnemonic,
                passphrase,
                watchonly,
                rescan,
            } => {
<<<<<<< HEAD
                let w = Wallet::new(&cli.data_dir, net);
                let res = w
                    .init(mnemonic.clone(), passphrase.clone())
=======
                let res = init_wallet(&ctx.data_dir, net, mnemonic.clone(), passphrase.clone())
>>>>>>> 0ff017a1
                    .context("Initializing wallet")?;
                if res.created {
                    log::info!("initialized wallet db={}", res.db_path.display());
                    if let Some(m) = res.mnemonic {
                        println!("{}", m);
                    }
                } else {
                    log::info!("wallet already initialized db={}", res.db_path.display());
                }

                // compute default watch-only wallet name if not provided
                let wo_name = match watchonly.clone() {
                    Some(name) => name,
                    None => {
                        let (ext_with_cs, _int_with_cs) = w
                            .public_descriptors_with_checksum()
                            .context("loading public descriptors")?;
                        let mut hasher = sha2::Sha256::new();
                        use sha2::Digest;
                        hasher.update(ext_with_cs.as_bytes());
                        let hash = hasher.finalize();
                        let short = hex::encode(&hash[..4]);
                        format!("brc721-{}-{}", short, cli.network)
                    }
                };

                w.setup_watchonly(
                    &cli.rpc_url,
                    &cli.rpc_user,
                    &cli.rpc_pass,
                    &wo_name,
                    *rescan,
                )
                .context("setting up Core watch-only wallet")?;

                log::info!("watch-only wallet '{}' ready in Core", wo_name);
                Ok(())
            }
<<<<<<< HEAD
            cli::WalletCmd::Address => {
                let keychain = KeychainKind::External;
                let w = Wallet::new(&cli.data_dir, net);
                let addr = w.address(keychain).context("getting address")?;
=======
            cli::WalletCmd::Address { peek, change } => {
                let keychain = if *change {
                    KeychainKind::Internal
                } else {
                    KeychainKind::External
                };
                let addr = if let Some(index) = peek {
                    peek_address(&ctx.data_dir, net, keychain, *index)
                        .context("peeking address")?
                } else {
                    derive_next_address(&ctx.data_dir, net, keychain)
                        .context("deriving next address")?
                };
>>>>>>> 0ff017a1
                log::info!("{addr}");
                Ok(())
            }
            cli::WalletCmd::List => {
                use bitcoincore_rpc::RpcApi;
                let auth = match (&cli.rpc_user, &cli.rpc_pass) {
                    (Some(user), Some(pass)) => {
                        bitcoincore_rpc::Auth::UserPass(user.clone(), pass.clone())
                    }
                    _ => bitcoincore_rpc::Auth::None,
                };
                let base_url = cli.rpc_url.trim_end_matches('/').to_string();

                let local_path = crate::wallet::paths::wallet_db_path(&cli.data_dir, net);
                let local_exists = std::fs::metadata(&local_path).is_ok();
                if local_exists {
                    println!("Local:");
                    println!("  network={} path={}", cli.network, local_path.display());
                }

                let rpc = crate::wallet::types::RealCoreRpc::new(base_url.clone(), auth.clone());
                let loaded: Vec<String> = CoreRpc::list_wallets(&rpc)?;
                println!("Core (loaded):");
                for name in &loaded {
                    let info = CoreRpc::get_wallet_info(&rpc, name)?;
                    let pk_enabled = info
                        .get("private_keys_enabled")
                        .and_then(|v| v.as_bool())
                        .unwrap_or(true);
                    let descriptors = info
                        .get("descriptors")
                        .and_then(|v| v.as_bool())
                        .unwrap_or(false);
                    let watch_only = !pk_enabled;
                    println!(
                        "  name={} watch_only={} descriptors={}",
                        name, watch_only, descriptors
                    );
                }


                Ok(())
            }
            cli::WalletCmd::Balance => {
                let w = Wallet::new(&cli.data_dir, net);
                let wallet_name = "brc721-watchonly";
                let bal = w
                    .core_balance(&cli.rpc_url, &cli.rpc_user, &cli.rpc_pass, wallet_name)
                    .context("reading core balance")?;
                log::info!("{bal}");
                Ok(())
            }
        }
    }
}<|MERGE_RESOLUTION|>--- conflicted
+++ resolved
@@ -1,15 +1,9 @@
 use super::CommandRunner;
-<<<<<<< HEAD
-use crate::cli;
-use crate::network;
+use crate::wallet::types::CoreRpc;
 use crate::wallet::Wallet;
-=======
 use crate::{cli, context};
-use crate::wallet::{derive_next_address, init_wallet, peek_address};
->>>>>>> 0ff017a1
 use anyhow::{Context, Result};
 use bdk_wallet::KeychainKind;
-use crate::wallet::types::CoreRpc;
 
 impl CommandRunner for cli::WalletCmd {
     fn run(&self, ctx: &context::Context) -> Result<()> {
@@ -21,13 +15,9 @@
                 watchonly,
                 rescan,
             } => {
-<<<<<<< HEAD
-                let w = Wallet::new(&cli.data_dir, net);
+                let w = Wallet::new(&ctx.data_dir, net);
                 let res = w
                     .init(mnemonic.clone(), passphrase.clone())
-=======
-                let res = init_wallet(&ctx.data_dir, net, mnemonic.clone(), passphrase.clone())
->>>>>>> 0ff017a1
                     .context("Initializing wallet")?;
                 if res.created {
                     log::info!("initialized wallet db={}", res.db_path.display());
@@ -38,7 +28,6 @@
                     log::info!("wallet already initialized db={}", res.db_path.display());
                 }
 
-                // compute default watch-only wallet name if not provided
                 let wo_name = match watchonly.clone() {
                     Some(name) => name,
                     None => {
@@ -50,63 +39,41 @@
                         hasher.update(ext_with_cs.as_bytes());
                         let hash = hasher.finalize();
                         let short = hex::encode(&hash[..4]);
-                        format!("brc721-{}-{}", short, cli.network)
+                        format!("brc721-{}-{}", short, ctx.network)
                     }
                 };
 
-                w.setup_watchonly(
-                    &cli.rpc_url,
-                    &cli.rpc_user,
-                    &cli.rpc_pass,
-                    &wo_name,
-                    *rescan,
-                )
-                .context("setting up Core watch-only wallet")?;
+                let (rpc_user, rpc_pass) = match &ctx.auth {
+                    bitcoincore_rpc::Auth::UserPass(user, pass) => {
+                        (Some(user.clone()), Some(pass.clone()))
+                    }
+                    _ => (None, None),
+                };
+                w.setup_watchonly(&ctx.rpc_url, &rpc_user, &rpc_pass, &wo_name, *rescan)
+                    .context("setting up Core watch-only wallet")?;
 
                 log::info!("watch-only wallet '{}' ready in Core", wo_name);
                 Ok(())
             }
-<<<<<<< HEAD
             cli::WalletCmd::Address => {
                 let keychain = KeychainKind::External;
-                let w = Wallet::new(&cli.data_dir, net);
+                let w = Wallet::new(&ctx.data_dir, net);
                 let addr = w.address(keychain).context("getting address")?;
-=======
-            cli::WalletCmd::Address { peek, change } => {
-                let keychain = if *change {
-                    KeychainKind::Internal
-                } else {
-                    KeychainKind::External
-                };
-                let addr = if let Some(index) = peek {
-                    peek_address(&ctx.data_dir, net, keychain, *index)
-                        .context("peeking address")?
-                } else {
-                    derive_next_address(&ctx.data_dir, net, keychain)
-                        .context("deriving next address")?
-                };
->>>>>>> 0ff017a1
                 log::info!("{addr}");
                 Ok(())
             }
             cli::WalletCmd::List => {
-                use bitcoincore_rpc::RpcApi;
-                let auth = match (&cli.rpc_user, &cli.rpc_pass) {
-                    (Some(user), Some(pass)) => {
-                        bitcoincore_rpc::Auth::UserPass(user.clone(), pass.clone())
-                    }
-                    _ => bitcoincore_rpc::Auth::None,
-                };
-                let base_url = cli.rpc_url.trim_end_matches('/').to_string();
+                let base_url = ctx.rpc_url.trim_end_matches('/').to_string();
 
-                let local_path = crate::wallet::paths::wallet_db_path(&cli.data_dir, net);
+                let local_path = crate::wallet::paths::wallet_db_path(&ctx.data_dir, net);
                 let local_exists = std::fs::metadata(&local_path).is_ok();
                 if local_exists {
                     println!("Local:");
-                    println!("  network={} path={}", cli.network, local_path.display());
+                    println!("  network={} path={}", ctx.network, local_path.display());
                 }
 
-                let rpc = crate::wallet::types::RealCoreRpc::new(base_url.clone(), auth.clone());
+                let rpc =
+                    crate::wallet::types::RealCoreRpc::new(base_url.clone(), ctx.auth.clone());
                 let loaded: Vec<String> = CoreRpc::list_wallets(&rpc)?;
                 println!("Core (loaded):");
                 for name in &loaded {
@@ -126,14 +93,19 @@
                     );
                 }
 
-
                 Ok(())
             }
             cli::WalletCmd::Balance => {
-                let w = Wallet::new(&cli.data_dir, net);
+                let w = Wallet::new(&ctx.data_dir, net);
                 let wallet_name = "brc721-watchonly";
+                let (user, pass) = match &ctx.auth {
+                    bitcoincore_rpc::Auth::UserPass(user, pass) => {
+                        (Some(user.clone()), Some(pass.clone()))
+                    }
+                    _ => (None, None),
+                };
                 let bal = w
-                    .core_balance(&cli.rpc_url, &cli.rpc_user, &cli.rpc_pass, wallet_name)
+                    .core_balance(&ctx.rpc_url, &user, &pass, wallet_name)
                     .context("reading core balance")?;
                 log::info!("{bal}");
                 Ok(())
