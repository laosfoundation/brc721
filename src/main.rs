use bitcoincore_rpc::{Auth, Client};
use std::sync::Arc;
mod cli;
mod core;
mod parser;
mod scanner;
mod storage;

fn main() {
    let cli = cli::parse();

    println!("🚀 Starting brc721");
<<<<<<< HEAD
    println!("🔗 RPC URL: {}", rpc_url);
    println!("🔐 Auth: {}", auth_mode);
    println!("🛠️ Debug: {}", if debug { "on" } else { "off" });
    println!("🧮 Confirmations: {}", confirmations);

    let client = Client::new(&rpc_url, auth.clone()).expect("failed to create RPC client");

    if let Some(cmd) = &cli.command {
        match cmd {
            crate::cli::Command::WalletInit { name } => {
                let _ = wallet::Wallet::create_wallet(&client, name);
                println!("wallet {} ready", name);
                return;
            }
            crate::cli::Command::WalletNewAddress { name } => {
                let url = format!("{}/wallet/{}", rpc_url.trim_end_matches('/'), name);
                let wclient = Client::new(&url, auth.clone()).expect("wallet-scoped client");
                let addr = wallet::Wallet::new_address(&wclient).expect("new address");
                println!("{}", addr);
                return;
            }
            crate::cli::Command::WalletBalance { name } => {
                let url = format!("{}/wallet/{}", rpc_url.trim_end_matches('/'), name);
                let wclient = Client::new(&url, auth.clone()).expect("wallet-scoped client");
                let b = wallet::Wallet::balance(&wclient).expect("balance");
                println!("{}", b);
                return;
            }
            crate::cli::Command::CollectionCreate {
                laos_hex,
                rebaseable,
                fee_rate,
                name,
            } => {
                let mut laos = [0u8; 20];
                let bytes = hex::decode(laos_hex).expect("hex");
                assert_eq!(bytes.len(), 20, "laos hex must be 20 bytes");
                laos.copy_from_slice(&bytes);
                let url = format!("{}/wallet/{}", rpc_url.trim_end_matches('/'), name);
                let wclient = Client::new(&url, auth.clone()).expect("wallet-scoped client");
                println!(
                    "creating BRC-721 collection: laos=0x{} rebaseable={} fee_rate={}",
                    hex::encode(laos),
                    rebaseable,
                    fee_rate
                        .map(|v| format!("{} sat/vB", v))
                        .unwrap_or_else(|| "default".to_string())
                );
                let txid = wallet::Wallet::create_and_broadcast_collection(
                    &wclient,
                    laos,
                    *rebaseable,
                    *fee_rate,
                )
                .expect("broadcast");
                println!("collection txid: {}", txid);
                return;
            }

        }
    }

    let default_db = "./.brc721/brc721.sqlite".to_string();
    let db_path = env::var("BRC721_DB_PATH").unwrap_or(default_db);

    let storage_arc: Arc<dyn Storage + Send + Sync> = {
        let sqlite = storage::SqliteStorage::new(db_path);
        if cli.reset {
            let _ = sqlite.reset_all();
        }
        let _ = sqlite.init();
        Arc::new(sqlite)
    };

    if let Ok(Some(last)) = storage_arc.load_last() {
        println!("📦 Resuming from height {}", last.height + 1);
    }

    let batch_size = cli.batch_size;
    let max = if batch_size == 0 { 1 } else { batch_size };
    let mut scanner = scanner::Scanner::new(client)
        .with_confirmations(confirmations)
        .with_capacity(max);
    if let Ok(Some(last)) = storage_arc.load_last() {
        scanner = scanner.with_start_from(last.height + 1);
    } else {
        scanner = scanner.with_start_from(cli.start);
    }

    let storage2 = storage_arc.clone();
    if batch_size <= 1 {
        loop {
            let blocks = match scanner.next_blocks() {
                Ok(blocks) => blocks,
                Err(e) => {
                    eprintln!("scanner next_blocks error: {}", e);
                    thread::sleep(Duration::from_millis(500));
                    continue;
                }
            };
            let mut last_processed: Option<(u64, String)> = None;
            for (height, block, hash) in blocks.iter().map(|(h, b, hs)| (*h, b, hs)) {
                if let Ok(Some(prev)) = storage2.load_last() {
                    if is_orphan(&prev, &block) {
                        eprintln!(
                            "error: detected orphan branch at height {}: parent {} != last processed {}",
                            height, block.header.prev_blockhash, prev.hash
                        );
                        std::process::exit(1);
                    }
                }
                process_block(storage2.clone(), block, debug, height, hash);
                let hash_str = hash.to_string();
                if let Err(e) = storage2.save_last(height, &hash_str) {
                    eprintln!(
                        "warning: failed to save last block {} ({}): {}",
                        height, hash_str, e
                    );
                }
                last_processed = Some((height, hash_str));
            }
            if let Some((h, hs)) = last_processed.take() {
                println!("last processed: {} {}", h, hs);
            }
        }
    } else {
        loop {
            let items = match scanner.next_blocks() {
                Ok(items) => items,
                Err(e) => {
                    eprintln!("scanner next_blocks error: {}", e);
                    thread::sleep(Duration::from_millis(500));
                    continue;
                }
            };
            if let Ok(Some(prev)) = storage2.load_last() {
                let mut expected = prev.hash.clone();
                for (h, b, hs) in items.iter() {
                    if b.header.prev_blockhash.to_string() != expected {
                        eprintln!(
                            "error: detected orphan branch at height {}: parent {} != last processed {}",
                            h, b.header.prev_blockhash, expected
                        );
                        std::process::exit(1);
                    }
                    expected = hs.to_string();
                }
            }
            let refs: Vec<(u64, &bitcoin::Block, &bitcoin::BlockHash)> =
                items.iter().map(|(h, b, hs)| (*h, b, hs)).collect();
            parser::parse_blocks_batch(storage2.as_ref(), &refs);
            if let Some((last_h, _b, last_hash)) = items.last() {
                let last_hash_str = last_hash.to_string();
                if let Err(e) = storage2.save_last(*last_h, &last_hash_str) {
                    eprintln!(
                        "warning: failed to save last block {} ({}): {}",
                        last_h, last_hash_str, e
                    );
                }
                println!("last processed: {} {}", last_h, last_hash_str);
            }
        }
    }
=======
    println!("🔗 RPC URL: {}", cli.rpc_url);
    println!("🔐 Auth: user/pass");
    println!("🧮 Confirmations: {}", cli.confirmations);
    println!("📂 Data dir: {}", cli.data_dir);

    init_data_dir(&cli);
    let storage = init_storage(&cli);
    let starting_block = storage
        .load_last()
        .unwrap_or_default()
        .map(|last| last.height + 1)
        .unwrap_or_default();
    let scanner = init_scanner(&cli, starting_block);

    let core = core::Core::new(storage.clone(), scanner);
    core.run();
>>>>>>> 09402e04
}

fn init_data_dir(cli: &cli::Cli) {
    let data_dir = std::path::PathBuf::from(&cli.data_dir);
    let _ = std::fs::create_dir_all(&data_dir);
}

fn init_storage(cli: &cli::Cli) -> Arc<dyn storage::Storage + Send + Sync> {
    let data_dir = std::path::PathBuf::from(&cli.data_dir);
    let db_path = data_dir
        .join("brc721.sqlite")
        .to_string_lossy()
        .into_owned();
    let sqlite = storage::SqliteStorage::new(&db_path);
    if cli.reset {
        let _ = sqlite.reset_all();
    }
    let _ = sqlite.init();
    Arc::new(sqlite)
}

fn init_scanner(cli: &cli::Cli, start_block: u64) -> scanner::Scanner<Client> {
    let auth = match (&cli.rpc_user, &cli.rpc_pass) {
        (Some(user), Some(pass)) => Auth::UserPass(user.clone(), pass.clone()),
        _ => Auth::None,
    };

    let client = Client::new(&cli.rpc_url, auth).expect("failed to create RPC client");
    scanner::Scanner::new(client)
        .with_confirmations(cli.confirmations)
        .with_capacity(cli.batch_size)
        .with_start_from(start_block)
}<|MERGE_RESOLUTION|>--- conflicted
+++ resolved
@@ -10,171 +10,6 @@
     let cli = cli::parse();
 
     println!("🚀 Starting brc721");
-<<<<<<< HEAD
-    println!("🔗 RPC URL: {}", rpc_url);
-    println!("🔐 Auth: {}", auth_mode);
-    println!("🛠️ Debug: {}", if debug { "on" } else { "off" });
-    println!("🧮 Confirmations: {}", confirmations);
-
-    let client = Client::new(&rpc_url, auth.clone()).expect("failed to create RPC client");
-
-    if let Some(cmd) = &cli.command {
-        match cmd {
-            crate::cli::Command::WalletInit { name } => {
-                let _ = wallet::Wallet::create_wallet(&client, name);
-                println!("wallet {} ready", name);
-                return;
-            }
-            crate::cli::Command::WalletNewAddress { name } => {
-                let url = format!("{}/wallet/{}", rpc_url.trim_end_matches('/'), name);
-                let wclient = Client::new(&url, auth.clone()).expect("wallet-scoped client");
-                let addr = wallet::Wallet::new_address(&wclient).expect("new address");
-                println!("{}", addr);
-                return;
-            }
-            crate::cli::Command::WalletBalance { name } => {
-                let url = format!("{}/wallet/{}", rpc_url.trim_end_matches('/'), name);
-                let wclient = Client::new(&url, auth.clone()).expect("wallet-scoped client");
-                let b = wallet::Wallet::balance(&wclient).expect("balance");
-                println!("{}", b);
-                return;
-            }
-            crate::cli::Command::CollectionCreate {
-                laos_hex,
-                rebaseable,
-                fee_rate,
-                name,
-            } => {
-                let mut laos = [0u8; 20];
-                let bytes = hex::decode(laos_hex).expect("hex");
-                assert_eq!(bytes.len(), 20, "laos hex must be 20 bytes");
-                laos.copy_from_slice(&bytes);
-                let url = format!("{}/wallet/{}", rpc_url.trim_end_matches('/'), name);
-                let wclient = Client::new(&url, auth.clone()).expect("wallet-scoped client");
-                println!(
-                    "creating BRC-721 collection: laos=0x{} rebaseable={} fee_rate={}",
-                    hex::encode(laos),
-                    rebaseable,
-                    fee_rate
-                        .map(|v| format!("{} sat/vB", v))
-                        .unwrap_or_else(|| "default".to_string())
-                );
-                let txid = wallet::Wallet::create_and_broadcast_collection(
-                    &wclient,
-                    laos,
-                    *rebaseable,
-                    *fee_rate,
-                )
-                .expect("broadcast");
-                println!("collection txid: {}", txid);
-                return;
-            }
-
-        }
-    }
-
-    let default_db = "./.brc721/brc721.sqlite".to_string();
-    let db_path = env::var("BRC721_DB_PATH").unwrap_or(default_db);
-
-    let storage_arc: Arc<dyn Storage + Send + Sync> = {
-        let sqlite = storage::SqliteStorage::new(db_path);
-        if cli.reset {
-            let _ = sqlite.reset_all();
-        }
-        let _ = sqlite.init();
-        Arc::new(sqlite)
-    };
-
-    if let Ok(Some(last)) = storage_arc.load_last() {
-        println!("📦 Resuming from height {}", last.height + 1);
-    }
-
-    let batch_size = cli.batch_size;
-    let max = if batch_size == 0 { 1 } else { batch_size };
-    let mut scanner = scanner::Scanner::new(client)
-        .with_confirmations(confirmations)
-        .with_capacity(max);
-    if let Ok(Some(last)) = storage_arc.load_last() {
-        scanner = scanner.with_start_from(last.height + 1);
-    } else {
-        scanner = scanner.with_start_from(cli.start);
-    }
-
-    let storage2 = storage_arc.clone();
-    if batch_size <= 1 {
-        loop {
-            let blocks = match scanner.next_blocks() {
-                Ok(blocks) => blocks,
-                Err(e) => {
-                    eprintln!("scanner next_blocks error: {}", e);
-                    thread::sleep(Duration::from_millis(500));
-                    continue;
-                }
-            };
-            let mut last_processed: Option<(u64, String)> = None;
-            for (height, block, hash) in blocks.iter().map(|(h, b, hs)| (*h, b, hs)) {
-                if let Ok(Some(prev)) = storage2.load_last() {
-                    if is_orphan(&prev, &block) {
-                        eprintln!(
-                            "error: detected orphan branch at height {}: parent {} != last processed {}",
-                            height, block.header.prev_blockhash, prev.hash
-                        );
-                        std::process::exit(1);
-                    }
-                }
-                process_block(storage2.clone(), block, debug, height, hash);
-                let hash_str = hash.to_string();
-                if let Err(e) = storage2.save_last(height, &hash_str) {
-                    eprintln!(
-                        "warning: failed to save last block {} ({}): {}",
-                        height, hash_str, e
-                    );
-                }
-                last_processed = Some((height, hash_str));
-            }
-            if let Some((h, hs)) = last_processed.take() {
-                println!("last processed: {} {}", h, hs);
-            }
-        }
-    } else {
-        loop {
-            let items = match scanner.next_blocks() {
-                Ok(items) => items,
-                Err(e) => {
-                    eprintln!("scanner next_blocks error: {}", e);
-                    thread::sleep(Duration::from_millis(500));
-                    continue;
-                }
-            };
-            if let Ok(Some(prev)) = storage2.load_last() {
-                let mut expected = prev.hash.clone();
-                for (h, b, hs) in items.iter() {
-                    if b.header.prev_blockhash.to_string() != expected {
-                        eprintln!(
-                            "error: detected orphan branch at height {}: parent {} != last processed {}",
-                            h, b.header.prev_blockhash, expected
-                        );
-                        std::process::exit(1);
-                    }
-                    expected = hs.to_string();
-                }
-            }
-            let refs: Vec<(u64, &bitcoin::Block, &bitcoin::BlockHash)> =
-                items.iter().map(|(h, b, hs)| (*h, b, hs)).collect();
-            parser::parse_blocks_batch(storage2.as_ref(), &refs);
-            if let Some((last_h, _b, last_hash)) = items.last() {
-                let last_hash_str = last_hash.to_string();
-                if let Err(e) = storage2.save_last(*last_h, &last_hash_str) {
-                    eprintln!(
-                        "warning: failed to save last block {} ({}): {}",
-                        last_h, last_hash_str, e
-                    );
-                }
-                println!("last processed: {} {}", last_h, last_hash_str);
-            }
-        }
-    }
-=======
     println!("🔗 RPC URL: {}", cli.rpc_url);
     println!("🔐 Auth: user/pass");
     println!("🧮 Confirmations: {}", cli.confirmations);
@@ -191,7 +26,6 @@
 
     let core = core::Core::new(storage.clone(), scanner);
     core.run();
->>>>>>> 09402e04
 }
 
 fn init_data_dir(cli: &cli::Cli) {
