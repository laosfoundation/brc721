use bitcoincore_rpc::{Auth, Client};
use std::path::Path;
use std::sync::Arc;
mod cli;

mod core;
mod parser;
mod scanner;
mod storage;
mod tracing;
mod types;
mod wallet;

fn main() {
    env_logger::Builder::from_env(env_logger::Env::default().default_filter_or("info")).init();

    let cli = cli::parse();

<<<<<<< HEAD
    if let Some(cli::Command::Wallet { cmd: wcmd }) = cli.cmd.clone() {
        wallet::handle_wallet_command(&cli, wcmd);
        return;
    }
=======
    let log_path = cli.log_file.as_deref().map(Path::new);
    tracing::init(log_path);
>>>>>>> 38d4703d

    log::info!("🚀 Starting brc721");
    log::info!("🔗 RPC URL: {}", cli.rpc_url);
    log::info!("🔐 Auth: user/pass");
    log::info!("🧮 Confirmations: {}", cli.confirmations);
    log::info!("📂 Data dir: {}", cli.data_dir);
    if let Some(path) = cli.log_file.as_deref() {
        log::info!("🗒️ Log file: {}", path);
    }

    init_data_dir(&cli);
    let storage = init_storage(&cli);
    let starting_block = storage
        .load_last()
        .unwrap_or_default()
        .map(|last| last.height + 1)
        .unwrap_or(cli.start);
    let scanner = init_scanner(&cli, starting_block);
    let parser = parser::Parser {};

    let core = core::Core::new(storage.clone(), scanner, parser);
    core.run();
}

fn init_data_dir(cli: &cli::Cli) {
    let data_dir = std::path::PathBuf::from(&cli.data_dir);
    let _ = std::fs::create_dir_all(&data_dir);
}

fn init_storage(cli: &cli::Cli) -> Arc<dyn storage::Storage + Send + Sync> {
    let data_dir = std::path::PathBuf::from(&cli.data_dir);
    let db_path = data_dir
        .join("brc721.sqlite")
        .to_string_lossy()
        .into_owned();
    let sqlite = storage::SqliteStorage::new(&db_path);
    if cli.reset {
        let _ = sqlite.reset_all();
    }
    let _ = sqlite.init();
    Arc::new(sqlite)
}

fn init_scanner(cli: &cli::Cli, start_block: u64) -> scanner::Scanner<Client> {
    let auth = match (&cli.rpc_user, &cli.rpc_pass) {
        (Some(user), Some(pass)) => Auth::UserPass(user.clone(), pass.clone()),
        _ => Auth::None,
    };

    let client = Client::new(&cli.rpc_url, auth).expect("failed to create RPC client");
    scanner::Scanner::new(client)
        .with_confirmations(cli.confirmations)
        .with_capacity(cli.batch_size)
        .with_start_from(start_block)
}<|MERGE_RESOLUTION|>--- conflicted
+++ resolved
@@ -12,19 +12,15 @@
 mod wallet;
 
 fn main() {
-    env_logger::Builder::from_env(env_logger::Env::default().default_filter_or("info")).init();
-
     let cli = cli::parse();
 
-<<<<<<< HEAD
+    let log_path = cli.log_file.as_deref().map(Path::new);
+    tracing::init(log_path);
+
     if let Some(cli::Command::Wallet { cmd: wcmd }) = cli.cmd.clone() {
         wallet::handle_wallet_command(&cli, wcmd);
         return;
     }
-=======
-    let log_path = cli.log_file.as_deref().map(Path::new);
-    tracing::init(log_path);
->>>>>>> 38d4703d
 
     log::info!("🚀 Starting brc721");
     log::info!("🔗 RPC URL: {}", cli.rpc_url);
