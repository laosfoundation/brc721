<<<<<<< HEAD
# BRC721
=======
# brc721
>>>>>>> d037b37f

`brc721` is a Rust app that implements the BRC-721 protocol described in the [BRC-721 research paper](https://eprint.iacr.org/2025/641).

It is experimental software with no warranty. See [LICENSE](LICENSE) for more details.

BRC-721 scales the creation, management, and trading of non-fungible tokens (NFTs) on Bitcoin by extending [Bridgeless Minting patterns](https://github.com/freeverseio/laos-whitepaper/blob/main/laos.pdf) previously used on other blockchains.

The protocol leverages on-chain Bitcoin data to handle all aspects of token ownership, including trading, while integrating a secondary consensus system for minting and optionally modifying token metadata. 

To minimize its on-chain footprint, the protocol utilizes the `OP_RETURN` mechanism for ownership records, while complementary NFT-related actions are stored on the LAOS blockchain. All data remains permanently on-chain, with no reliance on bridges or third-party operators.

The `OP_RETURN` pattern is heavily inspired by the [Runes Protocol](https://docs.ordinals.com/runes.html), which greatly simplifies previous patterns based on [Ordinal Theory](https://docs.ordinals.com/), used by [Inscriptions/Ordinals](https://ordinals.com/).

## The app

This is a simple Rust app that connects to a Bitcoin Core node and streams blocks, persists collections to SQLite, and now exposes a minimal HTTP API to drive wallet operations and create collections.

Storage

- SQLite (rusqlite) at ./.brc721/brc721.sqlite, created automatically
- No CSV or legacy fallback.
- Use --reset to delete the database file before starting.

Environment

- BITCOIN_RPC_URL, BITCOIN_RPC_USER/PASS or BITCOIN_RPC_COOKIE
- BRC721_DB_PATH (optional, default ./.brc721/brc721.sqlite)
- BRC721_API_BIND (optional, default 127.0.0.1:8080)
- BRC721_API_TOKEN (optional auth token; if set, requests must send x-api-key: <token> or Authorization: Bearer <token>)

CLI

- --confirmations N: process up to tip - N (default 3)
- --batch-size SIZE: batch processing size (default 100)
- --reset: delete DB before start
- Subcommands:
  - wallet-init --name <wallet>
  - wallet-newaddress --name <wallet>
  - wallet-balance --name <wallet>
  - collection-create --name <wallet> --laos-hex <20-byte-hex> [--rebaseable] [--fee-rate <sat/vB>]
  - serve [--bind <addr:port>]  Start the HTTP API (defaults to BRC721_API_BIND or 127.0.0.1:8080)

HTTP API

Start the server (scanner runs concurrently, persisting to SQLite):

```
# start API and the background scanner together
cargo run -- serve --bind 127.0.0.1:8080
# pass debug and confirmations flags to control scanner verbosity/lag
cargo run -- -d -c 3 serve --bind 127.0.0.1:8080
# or via env
BRC721_API_BIND=0.0.0.0:8080 cargo run -- serve
# optional auth
export BRC721_API_TOKEN=secret123
```

Endpoints:

- POST /wallet/init

  Request body:
  {"name":"default"}

  Response:
  {"ok":true,"name":"default"}

- GET /wallet/{name}/address

  Response:
  {"address":"bcrt1..."}

- GET /wallet/{name}/balance

  Response:
  {"balance_btc": 12.345}

- POST /collections

  Request body:
  {"wallet":"default","laos_hex":"<40-hex>","rebaseable":false,"fee_rate":1.0}

  Response:
  {"txid":"<txid>"}

If BRC721_API_TOKEN is set, include either header:
- x-api-key: <token>
- Authorization: Bearer <token>

Local testing with Bitcoin Core (regtest)

Option A: Native install

- Requirements: Bitcoin Core v26+ installed and on PATH
- Start a fresh regtest node with RPC enabled:

```
bitcoind -regtest -datadir=.bitcoin-regtest -fallbackfee=0.0001 -server=1 -txindex=1 -rpcallowip=127.0.0.1 -rpcuser=dev -rpcpassword=dev -rpcport=18443 -port=18444 -daemon
```

- Configure the app to point at regtest:

Create a .env (or edit existing):

```
BITCOIN_RPC_URL=http://127.0.0.1:18443
BITCOIN_RPC_USER=dev
BITCOIN_RPC_PASS=dev
```

- Generate some blocks so there is data:

```
bitcoin-cli -regtest -rpcuser=dev -rpcpassword=dev -rpcport=18443 -generate 101
```

- Run the scanner or API:

```
# scanner
cargo run
# API server
cargo run -- serve --bind 127.0.0.1:8080
```

Option B: Docker (recommended for quick setup)

- Requirements: Docker + Docker Compose
- Start regtest node in Docker:

```
docker compose up -d
```

This uses bitcoin/bitcoin with configs under docker/bitcoin/*. RPC is mapped to 127.0.0.1:18443.

- Configure the app:

```
cp .env.example .env
BITCOIN_RPC_URL=http://127.0.0.1:18443
BITCOIN_RPC_USER=dev
BITCOIN_RPC_PASS=dev
```

- Create wallet and generate blocks inside the container:

```
docker compose exec bitcoind bitcoin-cli -regtest -rpcuser=dev -rpcpassword=dev createwallet default
docker compose exec bitcoind bitcoin-cli -regtest -rpcuser=dev -rpcpassword=dev -generate 101
```

- Run the app/tests against Docker node:

```
# scanner
cargo run
# api
cargo run -- serve
# tests
cargo test -- --nocapture
```

- Stop and clean up:

```
docker compose down
```

Integration test helper

- You can also run a simple smoke test that connects to the regtest node and asserts it can read the tip and a block header. Make sure the node is running and has blocks.

```
cargo test -- --nocapture
```

Troubleshooting

- If you see connection refused, ensure bitcoind is running on regtest and RPC creds/port match .env
- If auth fails, try using cookie auth instead of user/pass. Typically: BITCOIN_RPC_COOKIE=./.bitcoin-regtest/regtest/.cookie


## Testing on a local node

Start a local bitcoin node:
```bash
docker compose up -d
```

Initialize wallet:
```bash
DOTENV_PATH=.env.testing cargo run -- wallet init
```

Example output:
```
2025-11-03T15:13:40.078999Z  INFO brc721::commands::wallet: 📡 Watch-only wallet '3afbbca07a285e6520386c328847960ba5c684294e788b602d0f69b5206c4829' ready in Core
```

Save the Core wallet name (this is just an ID for the wallet, not a receiving address) in a variable for convenience:
```bash
WALLET_NAME=3afbbca07a285e6520386c328847960ba5c684294e788b602d0f69b5206c4829
```

Sanity check on the bitcoin node:
```bash
docker exec bitcoind-testnet bitcoin-cli -regtest -rpcuser=dev -rpcpassword=dev -getinfo
```

Get one of the addresses in your derivation path (on every run, you will get a different address):
```bash
ADDR=$(DOTENV_PATH=.env.testing cargo run -- wallet address 2>&1 | grep -Eo 'bcrt1[0-9a-z]+' | tail -n1)
echo $ADDR
```

Mine 101 blocks to that receiving address, so that it has some funds:
```bash
docker exec bitcoind-testnet bitcoin-cli -regtest -rpcuser=dev -rpcpassword=dev generatetoaddress 101 "$ADDR"
```

Query the node about balance of ADDR:
```bash
 docker exec bitcoind-testnet bitcoin-cli -regtest -rpcuser=dev -rpcpassword=dev -rpcwallet="$WALLET_NAME" getbalances
```
...expect the following:
```
expect mine.trusted ≈ 50.00000000,
mine.immature ≈ 5000.00000000,
mine.untrusted_pending = 0.00000000
```

Query using the app, expect same result:
```bash
DOTENV_PATH=.env.testing cargo run -- --network regtest wallet balance
```

Other sanity checks:

• Verify the watch-only wallet is loaded:
```bash
docker exec bitcoind-testnet bitcoin-cli -regtest -rpcuser=dev -rpcpassword=dev listwallets
```
* Verify the mined-to address belongs to the wallet:
```bash
docker exec bitcoind-testnet bitcoin-cli -regtest -rpcuser=dev -rpcpassword=dev -rpcwallet="$WALLET_NAME" scantxoutset start "[\"addr($ADDR)\"]"
```<|MERGE_RESOLUTION|>--- conflicted
+++ resolved
@@ -1,8 +1,4 @@
-<<<<<<< HEAD
-# BRC721
-=======
 # brc721
->>>>>>> d037b37f
 
 `brc721` is a Rust app that implements the BRC-721 protocol described in the [BRC-721 research paper](https://eprint.iacr.org/2025/641).
 
@@ -237,7 +233,7 @@
 
 Query using the app, expect same result:
 ```bash
-DOTENV_PATH=.env.testing cargo run -- --network regtest wallet balance
+DOTENV_PATH=.env.testing cargo run -- wallet balance
 ```
 
 Other sanity checks:
